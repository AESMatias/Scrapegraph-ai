
# 🕷️ ScrapeGraphAI: You Only Scrape Once
[English](https://github.com/VinciGit00/Scrapegraph-ai/blob/main/README.md) | [中文](https://github.com/VinciGit00/Scrapegraph-ai/blob/main/docs/chinese.md) | [日本語](https://github.com/VinciGit00/Scrapegraph-ai/blob/main/docs/japanese.md)
| [한국어](https://github.com/VinciGit00/Scrapegraph-ai/blob/main/docs/korean.md)
| [Русский](https://github.com/VinciGit00/Scrapegraph-ai/blob/main/docs/russian.md)


[![Downloads](https://img.shields.io/pepy/dt/scrapegraphai?style=for-the-badge)](https://pepy.tech/project/scrapegraphai)
[![linting: pylint](https://img.shields.io/badge/linting-pylint-yellowgreen?style=for-the-badge)](https://github.com/pylint-dev/pylint)
[![Pylint](https://img.shields.io/github/actions/workflow/status/VinciGit00/Scrapegraph-ai/pylint.yml?label=Pylint&logo=github&style=for-the-badge)](https://github.com/VinciGit00/Scrapegraph-ai/actions/workflows/pylint.yml)
[![CodeQL](https://img.shields.io/github/actions/workflow/status/VinciGit00/Scrapegraph-ai/codeql.yml?label=CodeQL&logo=github&style=for-the-badge)](https://github.com/VinciGit00/Scrapegraph-ai/actions/workflows/codeql.yml)
[![License: MIT](https://img.shields.io/badge/License-MIT-yellow.svg?style=for-the-badge)](https://opensource.org/licenses/MIT)
[![](https://dcbadge.vercel.app/api/server/gkxQDAjfeX)](https://discord.gg/gkxQDAjfeX)

ScrapeGraphAI is a *web scraping* python library that uses LLM and direct graph logic to create scraping pipelines for websites and local documents (XML, HTML, JSON, Markdown, etc.).

Just say which information you want to extract and the library will do it for you!

<p align="center">
  <img src="https://raw.githubusercontent.com/VinciGit00/Scrapegraph-ai/main/docs/assets/sgai-hero.png" alt="ScrapeGraphAI Hero" style="width: 100%;">
</p>

## 🚀 Quick install

The reference page for Scrapegraph-ai is available on the official page of PyPI: [pypi](https://pypi.org/project/scrapegraphai/).

```bash
pip install scrapegraphai

playwright install
```

**Note**: it is recommended to install the library in a virtual environment to avoid conflicts with other libraries 🐱

<details>
<summary><b>Optional Dependencies</b></summary>
Additional dependecies can be added while installing the library:

- <b>More Language Models</b>: additional language models are installed, such as Fireworks, Groq, Anthropic, Hugging Face, and Nvidia AI Endpoints.

<<<<<<< HEAD
  ```bash
  pip install scrapegraphai[other-language-models]
  ```
=======
This group allows you to use additional language models like Fireworks, Groq, Anthropic, Together AI, Hugging Face, and Nvidia AI Endpoints.
```bash
pip install scrapegraphai[other-language-models]
>>>>>>> a73fec5a

- <b>Semantic Options</b>: this group includes tools for advanced semantic processing, such as Graphviz.

  ```bash
  pip install scrapegraphai[more-semantic-options]
  ```

- <b>Browsers Options</b>: this group includes additional browser management tools/services, such as Browserbase.

  ```bash
  pip install scrapegraphai[more-browser-options]
  ```

</details>



### Installing "More Browser Options"

This group includes an ocr scraper for websites
```bash
pip install scrapegraphai[screenshot_scraper]
```

## 💻 Usage
There are multiple standard scraping pipelines that can be used to extract information from a website (or local file).

The most common one is the `SmartScraperGraph`, which extracts information from a single page given a user prompt and a source URL.


```python
import json
from scrapegraphai.graphs import SmartScraperGraph

# Define the configuration for the scraping pipeline
graph_config = {
    "llm": {
        "api_key": "YOUR_OPENAI_APIKEY",
        "model": "openai/gpt-4o-mini",
    },
    "verbose": True,
    "headless": False,
}

# Create the SmartScraperGraph instance
smart_scraper_graph = SmartScraperGraph(
    prompt="Find some information about what does the company do, the name and a contact email.",
    source="https://scrapegraphai.com/",
    config=graph_config
)

# Run the pipeline
result = smart_scraper_graph.run()
print(json.dumps(result, indent=4))
```

The output will be a dictionary like the following:

```python
{
    "company": "ScrapeGraphAI",
    "name": "ScrapeGraphAI Extracting content from websites and local documents using LLM",
    "contact_email": "contact@scrapegraphai.com"
}
```

There are other pipelines that can be used to extract information from multiple pages, generate Python scripts, or even generate audio files.

| Pipeline Name           | Description                                                                                                      |
|-------------------------|------------------------------------------------------------------------------------------------------------------|
| SmartScraperGraph       | Single-page scraper that only needs a user prompt and an input source.                                           |
| SearchGraph             | Multi-page scraper that extracts information from the top n search results of a search engine.                  |
| SpeechGraph             | Single-page scraper that extracts information from a website and generates an audio file.                       |
| ScriptCreatorGraph      | Single-page scraper that extracts information from a website and generates a Python script.                     |
| SmartScraperMultiGraph  | Multi-page scraper that extracts information from multiple pages given a single prompt and a list of sources.    |
| ScriptCreatorMultiGraph | Multi-page scraper that generates a Python script for extracting information from multiple pages and sources.     |

It is possible to use different LLM through APIs, such as **OpenAI**, **Groq**, **Azure** and **Gemini**, or local models using **Ollama**.

Remember to have [Ollama](https://ollama.com/) installed and download the models using the **ollama pull** command, if you want to use local models.

## 🔍 Demo
Official streamlit demo:

[![My Skills](https://skillicons.dev/icons?i=react)](https://scrapegraph-ai-web-dashboard.streamlit.app)

Try it directly on the web using Google Colab:

[![Open In Colab](https://colab.research.google.com/assets/colab-badge.svg)](https://colab.research.google.com/drive/1sEZBonBMGP44CtO6GQTwAlL0BGJXjtfd?usp=sharing)

## 📖 Documentation

The documentation for ScrapeGraphAI can be found [here](https://scrapegraph-ai.readthedocs.io/en/latest/).

Check out also the Docusaurus [here](https://scrapegraph-doc.onrender.com/).

## 🏆 Sponsors
<div style="text-align: center;">
  <a href="https://2ly.link/1zaXG">
    <img src="https://raw.githubusercontent.com/VinciGit00/Scrapegraph-ai/main/docs/assets/browserbase_logo.png" alt="Browserbase" style="width: 10%;">
  </a>
  <a href="https://2ly.link/1zNiz">
    <img src="https://raw.githubusercontent.com/VinciGit00/Scrapegraph-ai/main/docs/assets/serp_api_logo.png" alt="SerpAPI" style="width: 10%;">
  </a>
  <a href="https://2ly.link/1zNj1">
    <img src="https://raw.githubusercontent.com/VinciGit00/Scrapegraph-ai/main/docs/assets/transparent_stat.png" alt="Stats" style="width: 15%;">
  </a>
</div>

## 🤝 Contributing

Feel free to contribute and join our Discord server to discuss with us improvements and give us suggestions!

Please see the [contributing guidelines](https://github.com/VinciGit00/Scrapegraph-ai/blob/main/CONTRIBUTING.md).

[![My Skills](https://skillicons.dev/icons?i=discord)](https://discord.gg/uJN7TYcpNa)
[![My Skills](https://skillicons.dev/icons?i=linkedin)](https://www.linkedin.com/company/scrapegraphai/)
[![My Skills](https://skillicons.dev/icons?i=twitter)](https://twitter.com/scrapegraphai)

## 📈 Roadmap

We are working on the following features! If you are interested in collaborating right-click on the feature and open in a new tab to file a PR. If you have doubts and wanna discuss them with us, just contact us on [discord](https://discord.gg/uJN7TYcpNa) or open a [Discussion](https://github.com/VinciGit00/Scrapegraph-ai/discussions) here on Github!

```mermaid
%%{init: {'theme': 'base', 'themeVariables': { 'primaryColor': '#5C4B9B', 'edgeLabelBackground':'#ffffff', 'tertiaryColor': '#ffffff', 'primaryBorderColor': '#5C4B9B', 'fontFamily': 'Arial', 'fontSize': '16px', 'textColor': '#5C4B9B' }}}%%
graph LR
    A[DeepSearch Graph] --> F[Use Existing Chromium Instances]
    F --> B[Page Caching]
    B --> C[Screenshot Scraping]
    C --> D[Handle Dynamic Content]
    D --> E[New Webdrivers]

    style A fill:#ffffff,stroke:#5C4B9B,stroke-width:2px,rx:10,ry:10
    style F fill:#ffffff,stroke:#5C4B9B,stroke-width:2px,rx:10,ry:10
    style B fill:#ffffff,stroke:#5C4B9B,stroke-width:2px,rx:10,ry:10
    style C fill:#ffffff,stroke:#5C4B9B,stroke-width:2px,rx:10,ry:10
    style D fill:#ffffff,stroke:#5C4B9B,stroke-width:2px,rx:10,ry:10
    style E fill:#ffffff,stroke:#5C4B9B,stroke-width:2px,rx:10,ry:10

    click A href "https://github.com/VinciGit00/Scrapegraph-ai/issues/260" "Open DeepSearch Graph Issue"
    click F href "https://github.com/VinciGit00/Scrapegraph-ai/issues/329" "Open Chromium Instances Issue"
    click B href "https://github.com/VinciGit00/Scrapegraph-ai/issues/197" "Open Page Caching Issue"
    click C href "https://github.com/VinciGit00/Scrapegraph-ai/issues/197" "Open Screenshot Scraping Issue"
    click D href "https://github.com/VinciGit00/Scrapegraph-ai/issues/279" "Open Handle Dynamic Content Issue"
    click E href "https://github.com/VinciGit00/Scrapegraph-ai/issues/171" "Open New Webdrivers Issue"
```

## ❤️ Contributors
[![Contributors](https://contrib.rocks/image?repo=VinciGit00/Scrapegraph-ai)](https://github.com/VinciGit00/Scrapegraph-ai/graphs/contributors)

## 🎓 Citations
If you have used our library for research purposes please quote us with the following reference:
```text
  @misc{scrapegraph-ai,
    author = {Marco Perini, Lorenzo Padoan, Marco Vinciguerra},
    title = {Scrapegraph-ai},
    year = {2024},
    url = {https://github.com/VinciGit00/Scrapegraph-ai},
    note = {A Python library for scraping leveraging large language models}
  }
```

## Authors

<p align="center">
  <img src="https://raw.githubusercontent.com/VinciGit00/Scrapegraph-ai/main/docs/assets/logo_authors.png" alt="Authors_logos">
</p>

|                    | Contact Info         |
|--------------------|----------------------|
| Marco Vinciguerra  | [![Linkedin Badge](https://img.shields.io/badge/-Linkedin-blue?style=flat&logo=Linkedin&logoColor=white)](https://www.linkedin.com/in/marco-vinciguerra-7ba365242/)    |
| Marco Perini       | [![Linkedin Badge](https://img.shields.io/badge/-Linkedin-blue?style=flat&logo=Linkedin&logoColor=white)](https://www.linkedin.com/in/perinim/)   |
| Lorenzo Padoan     | [![Linkedin Badge](https://img.shields.io/badge/-Linkedin-blue?style=flat&logo=Linkedin&logoColor=white)](https://www.linkedin.com/in/lorenzo-padoan-4521a2154/)  |

## 📜 License

ScrapeGraphAI is licensed under the MIT License. See the [LICENSE](https://github.com/VinciGit00/Scrapegraph-ai/blob/main/LICENSE) file for more information.

## Acknowledgements

- We would like to thank all the contributors to the project and the open-source community for their support.
- ScrapeGraphAI is meant to be used for data exploration and research purposes only. We are not responsible for any misuse of the library.<|MERGE_RESOLUTION|>--- conflicted
+++ resolved
@@ -38,15 +38,10 @@
 
 - <b>More Language Models</b>: additional language models are installed, such as Fireworks, Groq, Anthropic, Hugging Face, and Nvidia AI Endpoints.
 
-<<<<<<< HEAD
-  ```bash
-  pip install scrapegraphai[other-language-models]
-  ```
-=======
+
 This group allows you to use additional language models like Fireworks, Groq, Anthropic, Together AI, Hugging Face, and Nvidia AI Endpoints.
 ```bash
 pip install scrapegraphai[other-language-models]
->>>>>>> a73fec5a
 
 - <b>Semantic Options</b>: this group includes tools for advanced semantic processing, such as Graphviz.
 
