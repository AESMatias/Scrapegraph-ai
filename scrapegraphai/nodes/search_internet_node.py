"""
SearchInternetNode Module
"""
from typing import List, Optional
from langchain.output_parsers import CommaSeparatedListOutputParser
from langchain.prompts import PromptTemplate
from langchain_community.chat_models import ChatOllama
from ..utils.logging import get_logger
from ..utils.research_web import search_on_web
from .base_node import BaseNode
from ..prompts import TEMPLATE_SEARCH_INTERNET

class SearchInternetNode(BaseNode):
    """
    A node that generates a search query based on the user's input and searches the internet
    for relevant information. The node constructs a prompt for the language model, submits it,
    and processes the output to generate a search query. It then uses the search query to find
    relevant information on the internet and updates the state with the generated answer.

    Attributes:
        llm_model: An instance of the language model client used for generating search queries.
        verbose (bool): A flag indicating whether to show print statements during execution.

    Args:
        input (str): Boolean expression defining the input keys needed from the state.
        output (List[str]): List of output keys to be updated in the state.
        node_config (dict): Additional configuration for the node.
        node_name (str): The unique identifier name for the node, defaulting to "SearchInternet".
    """

    def __init__(
        self,
        input: str,
        output: List[str],
        node_config: Optional[dict] = None,
        node_name: str = "SearchInternet",
    ):
        super().__init__(node_name, "node", input, output, 1, node_config)

        self.llm_model = node_config["llm_model"]
        self.verbose = (
            False if node_config is None else node_config.get("verbose", False)
        )
        self.search_engine = node_config.get("search_engine", "google")
        self.max_results = node_config.get("max_results", 3)

    def execute(self, state: dict) -> dict:
        """
        Generates an answer by constructing a prompt from the user's input and the scraped
        content, querying the language model, and parsing its response.

        The method updates the state with the generated answer.

        Args:
            state (dict): The current state of the graph. The input keys will be used to fetch the
                            correct data types from the state.

        Returns:
            dict: The updated state with the output key containing the generated answer.

        Raises:
            KeyError: If the input keys are not found in the state, indicating that the
                        necessary information for generating the answer is missing.
        """

        self.logger.info(f"--- Executing {self.node_name} Node ---")

        input_keys = self.get_input_keys(state)

        # Fetching data from the state based on the input keys
        input_data = [state[key] for key in input_keys]

        user_prompt = input_data[0]

        output_parser = CommaSeparatedListOutputParser()

<<<<<<< HEAD
        search_template = """
        PROMPT:
        You are a search engine and you need to generate a search query based on the user's prompt. \n
        Given the following user prompt, return a query that can be 
        used to search the internet for relevant information. \n
        You should return only the query string without any additional sentences. \n
        For example, if the user prompt is "What is the capital of France?",
        you should return "capital of France". \n
        If you return something else, you will get a really bad grade. \n
        What you return should be sufficient to get the answer from the internet. \n
        Don't just return a small part of the prompt, unless that is sufficient. \n
        USER PROMPT: {user_prompt}"""

=======
>>>>>>> d6177509
        search_prompt = PromptTemplate(
            template=TEMPLATE_SEARCH_INTERNET,
            input_variables=["user_prompt"],
        )

        # Execute the chain to get the search query
        search_answer = search_prompt | self.llm_model | output_parser
        
        # Ollama: Use no json format when creating the search query
        if isinstance(self.llm_model, ChatOllama) and self.llm_model.format == 'json':
            self.llm_model.format = None
            search_query = search_answer.invoke({"user_prompt": user_prompt})[0]
            self.llm_model.format = 'json'
        else:
            search_query = search_answer.invoke({"user_prompt": user_prompt})[0]

        self.logger.info(f"Search Query: {search_query}")

        answer = search_on_web(query=search_query, max_results=self.max_results,
                               search_engine=self.search_engine)

        if len(answer) == 0:
            # raise an exception if no answer is found
            raise ValueError("Zero results found for the search query.")

        # Update the state with the generated answer
        state.update({self.output[0]: answer})
        return state<|MERGE_RESOLUTION|>--- conflicted
+++ resolved
@@ -74,22 +74,6 @@
 
         output_parser = CommaSeparatedListOutputParser()
 
-<<<<<<< HEAD
-        search_template = """
-        PROMPT:
-        You are a search engine and you need to generate a search query based on the user's prompt. \n
-        Given the following user prompt, return a query that can be 
-        used to search the internet for relevant information. \n
-        You should return only the query string without any additional sentences. \n
-        For example, if the user prompt is "What is the capital of France?",
-        you should return "capital of France". \n
-        If you return something else, you will get a really bad grade. \n
-        What you return should be sufficient to get the answer from the internet. \n
-        Don't just return a small part of the prompt, unless that is sufficient. \n
-        USER PROMPT: {user_prompt}"""
-
-=======
->>>>>>> d6177509
         search_prompt = PromptTemplate(
             template=TEMPLATE_SEARCH_INTERNET,
             input_variables=["user_prompt"],
