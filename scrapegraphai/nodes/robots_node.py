--- conflicted
+++ resolved
@@ -99,16 +99,9 @@
             base_url = f"{parsed_url.scheme}://{parsed_url.netloc}"
             loader = AsyncChromiumLoader(f"{base_url}/robots.txt")
             document = loader.load()
-<<<<<<< HEAD
             if "ollama" in self.llm_model["model_name"]:
                 self.llm_model["model_name"] = self.llm_model["model_name"].split("/")[-1]
                 model = self.llm_model["model_name"].split("/")[-1]
-=======
-            if "ollama" in self.llm_model.model_name:
-                self.llm_model.model_name = self.llm_model.model_name.split(
-                    "/")[-1]
-                model = self.llm_model.model_name.split("/")[-1]
->>>>>>> d5045abf
 
             else:
                 model = self.llm_model["model_name"]
@@ -131,13 +124,8 @@
 
             if "no" in is_scrapable:
                 if self.verbose:
-<<<<<<< HEAD
                     self.logger.warning("\033[31m(Scraping this website is not allowed)\033[0m")
                     
-=======
-                    print("\033[31m(Scraping this website is not allowed)\033[0m")
-
->>>>>>> d5045abf
                 if not self.force_scraping:
                     raise ValueError(
                         'The website you selected is not scrapable')
