"""
AbstractGraph Module
"""

from abc import ABC, abstractmethod
from typing import Optional, Union
import uuid
from pydantic import BaseModel

from langchain_aws import BedrockEmbeddings
from langchain_community.embeddings import HuggingFaceHubEmbeddings, OllamaEmbeddings
from langchain_google_genai import GoogleGenerativeAIEmbeddings
from langchain_google_vertexai import VertexAIEmbeddings
from langchain_google_genai.embeddings import GoogleGenerativeAIEmbeddings
from langchain_fireworks import FireworksEmbeddings
from langchain_openai import AzureOpenAIEmbeddings, OpenAIEmbeddings
from ..helpers import models_tokens
from ..models import (
    Anthropic,
    AzureOpenAI,
    Bedrock,
    Gemini,
    Groq,
    HuggingFace,
    Ollama,
    OpenAI,
    OneApi,
<<<<<<< HEAD
    Fireworks
=======
    VertexAI
>>>>>>> 119514bd
)
from ..models.ernie import Ernie
from ..utils.logging import set_verbosity_debug, set_verbosity_warning, set_verbosity_info

from ..helpers import models_tokens
from ..models import AzureOpenAI, Bedrock, Gemini, Groq, HuggingFace, Ollama, OpenAI, Anthropic, DeepSeek


class AbstractGraph(ABC):
    """
    Scaffolding class for creating a graph representation and executing it.

        prompt (str): The prompt for the graph.
        source (str): The source of the graph.
        config (dict): Configuration parameters for the graph.
        schema (BaseModel): The schema for the graph output.
        llm_model: An instance of a language model client, configured for generating answers.
        embedder_model: An instance of an embedding model client,
                        configured for generating embeddings.
        verbose (bool): A flag indicating whether to show print statements during execution.
        headless (bool): A flag indicating whether to run the graph in headless mode.

    Args:
        prompt (str): The prompt for the graph.
        config (dict): Configuration parameters for the graph.
        source (str, optional): The source of the graph.
        schema (str, optional): The schema for the graph output.

    Example:
        >>> class MyGraph(AbstractGraph):
        ...     def _create_graph(self):
        ...         # Implementation of graph creation here
        ...         return graph
        ...
        >>> my_graph = MyGraph("Example Graph", 
        {"llm": {"model": "gpt-3.5-turbo"}}, "example_source")
        >>> result = my_graph.run()
    """

    def __init__(self, prompt: str, config: dict, 
                 source: Optional[str] = None, schema: Optional[BaseModel] = None):

        self.prompt = prompt
        self.source = source
        self.config = config
        self.schema = schema
        self.llm_model = self._create_llm(config["llm"], chat=True)
        self.embedder_model = self._create_default_embedder(llm_config=config["llm"]) if "embeddings" not in config else self._create_embedder(
            config["embeddings"])
        self.verbose = False if config is None else config.get(
            "verbose", False)
        self.headless = True if config is None else config.get(
            "headless", True)
        self.loader_kwargs = config.get("loader_kwargs", {})
        self.cache_path = config.get("cache_path", False)

        # Create the graph
        self.graph = self._create_graph()
        self.final_state = None
        self.execution_info = None

        # Set common configuration parameters

        verbose = bool(config and config.get("verbose"))

        if verbose:
            set_verbosity_info()
        else:
            set_verbosity_warning()

        common_params = {
            "headless": self.headless,
            "verbose": self.verbose,
            "loader_kwargs": self.loader_kwargs,
            "llm_model": self.llm_model,
            "embedder_model": self.embedder_model,
            "cache_path": self.cache_path,
            }

        self.set_common_params(common_params, overwrite=True)

        # set burr config
        self.burr_kwargs = config.get("burr_kwargs", None)
        if self.burr_kwargs is not None:
            self.graph.use_burr = True
            if "app_instance_id" not in self.burr_kwargs:
                # set a random uuid for the app_instance_id to avoid conflicts
                self.burr_kwargs["app_instance_id"] = str(uuid.uuid4())

            self.graph.burr_config = self.burr_kwargs

    def set_common_params(self, params: dict, overwrite=False):
        """
        Pass parameters to every node in the graph unless otherwise defined in the graph.

        Args:
            params (dict): Common parameters and their values.
        """

        for node in self.graph.nodes:
            node.update_config(params, overwrite)

    def _create_llm(self, llm_config: dict, chat=False) -> object:
        """
        Create a large language model instance based on the configuration provided.

        Args:
            llm_config (dict): Configuration parameters for the language model.

        Returns:
            object: An instance of the language model client.

        Raises:
            KeyError: If the model is not supported.
        """

        llm_defaults = {"temperature": 0, "streaming": False}
        llm_params = {**llm_defaults, **llm_config}

        # If model instance is passed directly instead of the model details
        if "model_instance" in llm_params:
            return llm_params["model_instance"]

        # Instantiate the language model based on the model name
        if "gpt-" in llm_params["model"]:
            try:
                self.model_token = models_tokens["openai"][llm_params["model"]]
            except KeyError as exc:
                raise KeyError("Model not supported") from exc
            return OpenAI(llm_params)
        elif "oneapi" in llm_params["model"]:
            # take the model after the last dash
            llm_params["model"] = llm_params["model"].split("/")[-1]
            try:
                self.model_token = models_tokens["oneapi"][llm_params["model"]]
            except KeyError as exc:
                raise KeyError("Model not supported") from exc
            return OneApi(llm_params)
        elif "fireworks" in llm_params["model"]:
            try:
                self.model_token = models_tokens["fireworks"][llm_params["model"].split("/")[-1]]
                llm_params["model"] = "/".join(llm_params["model"].split("/")[1:])
            except KeyError as exc:
                raise KeyError("Model not supported") from exc
            return Fireworks(llm_params)
        elif "azure" in llm_params["model"]:
            # take the model after the last dash
            llm_params["model"] = llm_params["model"].split("/")[-1]
            try:
                self.model_token = models_tokens["azure"][llm_params["model"]]
            except KeyError as exc:
                raise KeyError("Model not supported") from exc
            return AzureOpenAI(llm_params)
        elif "gemini" in llm_params["model"]:
            llm_params["model"] = llm_params["model"].split("/")[-1]
            try:
                self.model_token = models_tokens["gemini"][llm_params["model"]]
            except KeyError as exc:
                raise KeyError("Model not supported") from exc
            return Gemini(llm_params)
        elif llm_params["model"].startswith("claude"):
            llm_params["model"] = llm_params["model"].split("/")[-1]
            try:
                self.model_token = models_tokens["claude"][llm_params["model"]]
            except KeyError as exc:
                raise KeyError("Model not supported") from exc
            return Anthropic(llm_params)
        elif llm_params["model"].startswith("vertexai"):
            try:
                self.model_token = models_tokens["vertexai"][llm_params["model"]]
            except KeyError as exc:
                raise KeyError("Model not supported") from exc
            return VertexAI(llm_params)
        elif "ollama" in llm_params["model"]:
            llm_params["model"] = llm_params["model"].split("ollama/")[-1]

            # allow user to set model_tokens in config
            try:
                if "model_tokens" in llm_params:
                    self.model_token = llm_params["model_tokens"]
                elif llm_params["model"] in models_tokens["ollama"]:
                    try:
                        self.model_token = models_tokens["ollama"][llm_params["model"]]
                    except KeyError as exc:
                        print("model not found, using default token size (8192)")
                        self.model_token = 8192
                else:
                    self.model_token = 8192
            except AttributeError:
                self.model_token = 8192

            return Ollama(llm_params)
        elif "hugging_face" in llm_params["model"]:
            llm_params["model"] = llm_params["model"].split("/")[-1]
            try:
                self.model_token = models_tokens["hugging_face"][llm_params["model"]]
            except KeyError:
                print("model not found, using default token size (8192)")
                self.model_token = 8192
            return HuggingFace(llm_params)
        elif "groq" in llm_params["model"]:
            llm_params["model"] = llm_params["model"].split("/")[-1]

            try:
                self.model_token = models_tokens["groq"][llm_params["model"]]
            except KeyError:
                print("model not found, using default token size (8192)")
                self.model_token = 8192
            return Groq(llm_params)
        elif "bedrock" in llm_params["model"]:
            llm_params["model"] = llm_params["model"].split("/")[-1]
            model_id = llm_params["model"]
            client = llm_params.get("client", None)
            try:
                self.model_token = models_tokens["bedrock"][llm_params["model"]]
            except KeyError:
                print("model not found, using default token size (8192)")
                self.model_token = 8192
            return Bedrock(
                {
                    "client": client,
                    "model_id": model_id,
                    "model_kwargs": {
                        "temperature": llm_params["temperature"],
                    },
                }
            )
        elif "claude-3-" in llm_params["model"]:
            try:
                self.model_token = models_tokens["claude"]["claude3"]
            except KeyError:
                print("model not found, using default token size (8192)")
                self.model_token = 8192
            return Anthropic(llm_params)
        elif "deepseek" in llm_params["model"]:
            try:
                self.model_token = models_tokens["deepseek"][llm_params["model"]]
            except KeyError:
                print("model not found, using default token size (8192)")
                self.model_token = 8192
            return DeepSeek(llm_params)
        elif "ernie" in llm_params["model"]:
            try:
                self.model_token = models_tokens["ernie"][llm_params["model"]]
            except KeyError:
                print("model not found, using default token size (8192)")
                self.model_token = 8192
            return Ernie(llm_params)
        else:
            raise ValueError("Model provided by the configuration not supported")

    def _create_default_embedder(self, llm_config=None) -> object:
        """
        Create an embedding model instance based on the chosen llm model.

        Returns:
            object: An instance of the embedding model client.

        Raises:
            ValueError: If the model is not supported.
        """
        if isinstance(self.llm_model, Gemini):
            return GoogleGenerativeAIEmbeddings(
                google_api_key=llm_config["api_key"], model="models/embedding-001"
            )
        if isinstance(self.llm_model, OpenAI):
            return OpenAIEmbeddings(api_key=self.llm_model.openai_api_key, 
                                    base_url=self.llm_model.openai_api_base)
        elif isinstance(self.llm_model, DeepSeek):
            return OpenAIEmbeddings(api_key=self.llm_model.openai_api_key)
<<<<<<< HEAD
=======
        elif isinstance(self.llm_model, VertexAI):
            return VertexAIEmbeddings()
>>>>>>> 119514bd
        elif isinstance(self.llm_model, AzureOpenAIEmbeddings):
            return self.llm_model
        elif isinstance(self.llm_model, AzureOpenAI):
            return AzureOpenAIEmbeddings()
        elif isinstance(self.llm_model, Fireworks):
            return FireworksEmbeddings(model=self.llm_model.model_name)
        elif isinstance(self.llm_model, Ollama):
            # unwrap the kwargs from the model whihc is a dict
            params = self.llm_model._lc_kwargs
            # remove streaming and temperature
            params.pop("streaming", None)
            params.pop("temperature", None)

            return OllamaEmbeddings(**params)
        elif isinstance(self.llm_model, HuggingFace):
            return HuggingFaceHubEmbeddings(model=self.llm_model.model)
        elif isinstance(self.llm_model, Bedrock):
            return BedrockEmbeddings(client=None, model_id=self.llm_model.model_id)
        else:
            raise ValueError("Embedding Model missing or not supported")

    def _create_embedder(self, embedder_config: dict) -> object:
        """
        Create an embedding model instance based on the configuration provided.

        Args:
            embedder_config (dict): Configuration parameters for the embedding model.

        Returns:
            object: An instance of the embedding model client.

        Raises:
            KeyError: If the model is not supported.
        """
        embedder_params = {**embedder_config}
        if "model_instance" in embedder_config:
            return embedder_params["model_instance"]
        # Instantiate the embedding model based on the model name
        if "openai" in embedder_params["model"]:
            return OpenAIEmbeddings(api_key=embedder_params["api_key"])
        elif "azure" in embedder_params["model"]:
            return AzureOpenAIEmbeddings()
        elif "ollama" in embedder_params["model"]:
            embedder_params["model"] = "/".join(embedder_params["model"].split("/")[1:])
            try:
                models_tokens["ollama"][embedder_params["model"]]
            except KeyError as exc:
                raise KeyError("Model not supported") from exc
            return OllamaEmbeddings(**embedder_params)
        elif "hugging_face" in embedder_params["model"]:
            embedder_params["model"] = "/".join(embedder_params["model"].split("/")[1:])
            try:
                models_tokens["hugging_face"][embedder_params["model"]]
            except KeyError as exc:
                raise KeyError("Model not supported") from exc
            return HuggingFaceHubEmbeddings(model=embedder_params["model"])
        elif "fireworks" in embedder_params["model"]:
            embedder_params["model"] = "/".join(embedder_params["model"].split("/")[1:])
            try:
                models_tokens["fireworks"][embedder_params["model"]]
            except KeyError as exc:
                raise KeyError("Model not supported") from exc
            return FireworksEmbeddings(model=embedder_params["model"])
        elif "gemini" in embedder_params["model"]:
            try:
                models_tokens["gemini"][embedder_params["model"]]
            except KeyError as exc:
                raise KeyError("Model not supported") from exc
            return GoogleGenerativeAIEmbeddings(model=embedder_params["model"])
        elif "bedrock" in embedder_params["model"]:
            embedder_params["model"] = embedder_params["model"].split("/")[-1]
            client = embedder_params.get("client", None)
            try:
                models_tokens["bedrock"][embedder_params["model"]]
            except KeyError as exc:
                raise KeyError("Model not supported") from exc
            return BedrockEmbeddings(client=client, model_id=embedder_params["model"])
        else:
            raise ValueError("Model provided by the configuration not supported")

    def get_state(self, key=None) -> dict:
        """ ""
        Get the final state of the graph.

        Args:
            key (str, optional): The key of the final state to retrieve.

        Returns:
            dict: The final state of the graph.
        """

        if key is not None:
            return self.final_state[key]
        return self.final_state

    def append_node(self, node):
        """
        Add a node to the graph.

        Args:
            node (BaseNode): The node to add to the graph.
        """

        self.graph.append_node(node)

    def get_execution_info(self):
        """
        Returns the execution information of the graph.

        Returns:
            dict: The execution information of the graph.
        """

        return self.execution_info

    @abstractmethod
    def _create_graph(self):
        """
        Abstract method to create a graph representation.
        """
        pass

    @abstractmethod
    def run(self) -> str:
        """
        Abstract method to execute the graph and return the result.
        """
        pass<|MERGE_RESOLUTION|>--- conflicted
+++ resolved
@@ -25,11 +25,8 @@
     Ollama,
     OpenAI,
     OneApi,
-<<<<<<< HEAD
-    Fireworks
-=======
+    Fireworks,
     VertexAI
->>>>>>> 119514bd
 )
 from ..models.ernie import Ernie
 from ..utils.logging import set_verbosity_debug, set_verbosity_warning, set_verbosity_info
@@ -300,11 +297,8 @@
                                     base_url=self.llm_model.openai_api_base)
         elif isinstance(self.llm_model, DeepSeek):
             return OpenAIEmbeddings(api_key=self.llm_model.openai_api_key)
-<<<<<<< HEAD
-=======
         elif isinstance(self.llm_model, VertexAI):
             return VertexAIEmbeddings()
->>>>>>> 119514bd
         elif isinstance(self.llm_model, AzureOpenAIEmbeddings):
             return self.llm_model
         elif isinstance(self.llm_model, AzureOpenAI):
